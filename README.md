


# 1. Introduction
This package provides a MATLAB-based simulation tool to analyse the dynamics of a spar-type floating offshore wind turbine using Kane's method. The model is set up with the 5 MW OC3 Hywind Spar type FOWT. However, the codes are generic and will work for wind turbines with different ratings. For detail on the theory and derivation refer to [1].
The inputs are formatted as in [OpenFAST](https://github.com/OpenFAST/openfast). All structural and aerodynamic input data is read from OpenFAST input files. However, inputs related to the wind field, wave field and control systems are initialized separately as described in section 3.  

The mooring cables can be modelled using the [MoorDyn](https://www.nrel.gov/wind/nwtc/moordyn.html) or the [OpenMoor](https://github.com/chen-lin/openmoor) program. When using [OpenMoor](https://github.com/chen-lin/openmoor) the users have the additional capability of modelling wave-current interaction. For details on the theory of wave-current interaction refer to [2].
# 2. How to use
Three steps to run the code. 
## Step 1 - Create wind field using `TurbSim`
Use NREL's [TurbSim](https://www.nrel.gov/wind/nwtc/turbsim.html) tool to generate the desired 3D wind field. Please ensure that the rotor-swept area is entirely enclosed. Once generated, place the `*.sum` and `*.wnd` files in the `Wind_Dataset` folder. 

## Step 2 - Create a wave field using the `CreateWaveDataset.m` script
In the folder `Wave_Dataset` find the MATLAB script `CreateWaveDataset.m`.  Use the script to create **regular wave** (sinusoidal wave) field or use the **PiersonMoskowitz** or **JONSWAP** spectrum. You can also include wave-current interaction in the generated wave field. For details on the wave-current interaction model refer to [2].

## Step 3 - Run the main simulation using the `OffshoreWindTurbine.m` script
The MATLAB script `OffshoreWindTurbine.m` is used to run the simulations. The script is described briefly below.
The code starts with some initial housekeeping.
```
clc; clear -globals;
clear SystemMatrices BaselineControllers;
addpath('./Wind_Dataset','./Wave_Dataset','./src') 
pause(.5);
global GRAVACC FLUIDDENSITY;      
GRAVACC = 9.80655; FLUIDDENSITY = 1025;
```
``MoorDyn`` of ``OpenMoor`` needs to be unloaded if it's loaded.
```
if libisloaded('MoorDyn') || libisloaded('MoorApiwin64')
    if libisloaded('MoorApiwin64')
    calllib('MoorApiwin64','finish'); unloadlibrary('MoorApiwin64');
    else
    calllib('MoorDyn','LinesClose');      unloadlibrary MoorDyn;  
    end                             % unload library (never forget to do this!)end
end
```
Read FAST input files
```
% Read FAST input data files
[Airfoils, Geometry] = ReadWindTurbineAeroDataInterp('rad');
[Blade, Tower]       = ReadWindTurbineStructuralData();
[ElastoDyn]          = ReadElastoDyn();
[Servo]              = ServoDyn();
```
Create the modal properties required for the dynamic analysis. Also, select the mooring cable model and select if wave loads are to be calculated or not.
```
% Create tower and blade structures
Twr = CreateTwr(Tower,ElastoDyn); Bld = CreateBld(ElastoDyn,Geometry,Blade); Platform = CreatePlatform();
Platform.Mooring     = 1;    % 1 for Moordyn, 2 for OpenMoor
Platform.WaveLoads   = 1;    % 1 to calculate wave load on spar using Morisson's equation, 0 to not.
```
If wave loads are included, place the correct file name (name of the ``.mat`` file created using the `CreateWaveDataset.m` script in the below line
```
    waveopt.wave_file = 'WaveHs3_Tp11_Dir90_NoCur0_Tf50';
```

String array that contains the list of all available DOFs
```
% DOFs available
DOFsStr = {'Sg','Sw','Hv','R','P','Y','TFA1','TSS1','TFA2','TSS2','NacYaw','GeAz','DrTr','B1F1','B1E1','B1F2','B2F1','B2E1','B2F2','B3F1','B3E1','B3F2'};
```
If you want to turn off certain DOFs, include them in the string array. An example showing how to turn off all blade second flapwise modes ``B1F2``, ``B2F2`` and ``B3F2``
```
TurnedOffDOFsStr = {'B1F2','B2F2','B2F2'};
```
Next include the correct filename name of the TurbSim generated wind file in the argument of the `readBLgrid.m` function
```
% Get the TurbSim-generated wind field and grid
[velocity, Wind.y, Wind.z, Wind.nz, Wind.ny, Wind.dz,...
          Wind.dy, Wind.dt, Wind.zHub, Wind.z1, Wind.SummVars] = readBLgrid('1ETMC');
```
For steady wind field, uncomment the next line
```
% [Wind.t_TurbSim, velocity] = SteadyWind(Wind.y, Wind.z, 11.4, 0.2);
```
Turn on/off **Pitt and peters** correction for the skewed wake, and **Blade pitch control**. The default settings are given below. In the default setting the **blade pitch control** must all be turned on.
```
WindNom.PittandPeters = true(0);  % Place 0 in the argument for FALSE or 1 for TRUE
WindNom.PitchControl  = true(1);  % Place 0 in the argument for FALSE or 1 for TRUE
WindNom.AeroElastic   = true(1);  % 1 to include aeroelastic effect in inplane direction, 0 to ignore 
```
Next, select start time ``t0``, final time ``tf`` and time step ``deltat``
```
t0  = 0;
tf  = 1;
deltat = 0.0125;
```
This concludes the set-up of the `OffshoreWindTurbine.m` script. The script runs using ``ODE 4`` RK $4^{th}$ order method and plots the results.
## Step 4* - Build  `./src/NominalSystemMatrix_mex.mex64` 
*This is an optional step. 
This package uses MATLAB mex files to accelerate the simulation time. The `NominalSystemMatrix.m` function is identified as the bottleneck function. Therefore, it has been built into a mex (MATLAB executable) function. The mex function is already provided in the `src` folder.  It should work normally without the need for rebuilding it. However, in case your MATLAB version does not support the pre-build mex file follow the following steps
1. In the `OffshoreWindTurbine.m` script change the final time `tf` to 0.1 sec.
2. In the `SystemMatrices.m` function change the function call in line 109 from 
``` 
[IM_nom, f_nom, Controls] = NominalSystemMatrix_mex(q_Nom, Controls, ElastoDyn, Airfoils, Twr, Bld, Platform, WindNom, mooring_load, f_Morison);
 ```
  to 
  ```
  [IM_nom, f_nom, Controls] = NominalSystemMatrix(q_Nom, Controls, ElastoDyn, Airfoils, Twr, Bld, Platform, WindNom, mooring_load, f_Morison);
```
3. Open the app **MATLAB Coder**.
4. In the **MATLAB Coder** app select the `NominalSystemMatrix.m` function.
5. In the next page, to autodefine the input arguments select the `OffshoreWindTurbine.m` script. Let the app run the `OffshoreWindTurbine.m` script and autodefine the inputs. 
6. In the next page, generate the code and verify it.
7. Finally, generate a `mex` file. The coder app with generate a `mex` file that's ready to be used. The file is called `NominalSystemMatrix_mex`. 
8. Return to the `SystemMatrices.m` function and change line 109 back to 
```
[IM_nom, f_nom, Controls] = NominalSystemMatrix_mex(q_Nom, Controls, ElastoDyn, Airfoils, Twr, Bld, Platform, WindNom, mooring_load, f_Morison);
```
9. Note: `MATLAB Support for MinGW-w64 C/C++ Compiler` must be installed in your MATLAB.

# Get in touch
- 👋 Hi, I’m [Saptarshi Sarkar](https://www.chalmers.se/en/Staff/Pages/Saptarshi-Sarkar.aspx), a postdoctoral researcher at the Chalmers University of Technology, Göteborg, Sweden.
- 👀 I’m interested in renewable energy systems and football :soccer:.
- :hammer: I’m currently working on the dynamics and control of wind turbines. This includes dynamics of onshore and offshore wind turbines and, structural vibration control. 
- :raised_hands: :muscle: I’m looking to collaborate on topics related to the dynamics, control and reliability of renewable energy systems, mainly wind turbines and wave energy converters.
-  :computer: Check out my  [Google Scholar](https://scholar.google.com/citations?user=3lJndhcAAAAJ&hl=en) profile or my [ORCiD](https://orcid.org/0000-0002-2111-2154) or my [ResearchGate](https://www.researchgate.net/profile/Saptarshi-Sarkar-5) profile. 
- 📫 If my work interests you and you want to collaborate, reach me at [ssarkar@chalmers.se](mailto:ssarkar@chalmers.se).

# 3. Brief description of the functions in `src`
A brief description of the functions is provided here. The description is brief and often more detail is available as comments in the functions themselves.
## `AddedMass.m`
Create the added mass matrix for the floating platform using the dimensions of the floating platform, later added to the inertia (mass) matrix at the platform DOFs. 
## `BaselineControllers.m`
This is the MATLAB representation of the DISCON controller used in FAST. This function uses the same input parameters as the DISCON controller in FAST.
## `BEMTMex.m`
Evaluate the aerodynamic loads on the blades using the Blade Element Momentum theory using [Ning's](https://doi.org/10.1002/we.1636) method [5].
## `BladeModeShapes.m`
Function to create the twisted mode shapes of the blades using the structural twist angle as the parameter. For a mathematical definition of the twisted mode shape refer to [1] and [3]. 
## `CaseOC3.xml`
Input file for the [OpenMoor](https://github.com/chen-lin/openmoor) program used to model the mooring cables. 
## `CheckInterpPoints.m`
The wind speeds are interpolated on the blades. Therefore, the grid of the wind field created using `TurbSim` must encompass the point. This function checks whether the point on the blade lies within the grid.
## `Coordinate_systems.m`
Create the inertial coordinate system and all other local coordinate systems required for the simulation.
## `coprod.m`
Multiply the position vector of a point of a turbine with a coordinate system.
## `CreateBld.m`
Create blade structural properties for simulation.
## `CreatePlatform.m`
Initiate hydrodynamic load parameters and the dimensions of the platform.
## `CreateTwr.m`
Create tower structural properties for simulation.
## `current.dat`
The x, y, z coordinates below MSL and corresponding current velocities in the x, y and z coordinates.
## `FASTTransMat.m`
Equation (2-2) in reference [4].
## `LiftDragCoeffInterp.m`
Interpolate the lift and drag coefficient of the airfoils for any give angle of attack using linear interpolation.
## `InitializeInflowAngle.m`
Initialize the inflow angles at all blade nodes. The step is required to help with the convergence at the first evaluation of the BEMT function.
## `moorapi.h`
Headfile for the OpenMoor dll. Can also be downloaded from [OpenMoor](https://github.com/chen-lin/openmoor).
## `MoorApiwin64.dll`
OpenMoor dll is loaded and called by MATLAB to estimate the mooring loads. This dll can also be downloaded from [OpenMoor](https://github.com/chen-lin/openmoor).
## `MoorDyn.dll`
MoorDyn dll that is loaded and called by MATLAB to estimate the mooring loads. This dll can also be downloaded from [MoorDyn](https://www.nrel.gov/wind/nwtc/moordyn.html). 
## `MoorDyn.h`
Headfile for the MoorDyn dll. Can also be downloaded from [MoorDyn](https://www.nrel.gov/wind/nwtc/moordyn.html). 
## `Morisons.m`
Function to evaluate the wave loads on the floating platform using Morison's equations.
## `NominalSystemMatrix_mex.mexw64`
Nominal System Matrices mex function. Mex function is used to speed up execution.
## `ode4.m`
Runge-Kutta fourth-order method for numerical integration. This is the main function that performs the time integration.
## `ReadElastoDyn.m`
Function to read the `./5MW_Baseline/NRELOffshrBsline5MW_OC3Hywind_ElastoDyn.dat` file.
## `ReadWindTurbineAeroData.m`
Function to read the blade aerodynamic properties from the `./5MW_Baseline/AeroData` folder.
## `ReadWindTurbineStructuralData.m`
Read the blade's and tower's structural data from the `./5MW_Baseline/NRELOffshrBsline5MW_Blade.dat` and the `./5MW_Baseline/NRELOffshrBsline5MW_OC3Hywind_ElastoDyn_Tower.dat` respectively.
## `Results.m`
Function to evaluate the response time histories from the integrated state vector.
## `RHS.m`
Stores the right hand side of the equation $\dot{q} = f(t, q, \dot{q}, u)$
## `ServoDyn.m`
Function to initialize all control parameters. This function is used instead for the `...ServoDyn.dat` file used in FAST\OpenFAST.
## `SteadyWind.m`
If you want to simulate the turbine for steady wind, this function creates a steady wind field. 
## `SystemMatrices.m`
By adding together the Nominal System Matrix, the loads and the control inputs, this function evaluates the final system matrices i.e., the $\mathbf{M}(\mathbf{q}, t)$ and $\mathbf{f}(\mathbf{\dot{q}}, \mathbf{q}, t)$ matrices in equation 11 of reference [1].
## `Transform1.m`, `Transform2.m` and `Transform2.m`
These three functions provide three different options for applying coordinate transformations based on the dimensions of the matrices. The comments provided in the matrices will make it clear. 

_Like any set of codes, even after thorough verification, bugs may exist. If not bugs, may be possible room for improvement. In case you spot any, please don't hesitate to reach out_.
# References
[1] Sarkar, S., & Fitzgerald, B. (2021). Use of kane’s method for multi-body dynamic modelling and control of spar-type floating offshore wind turbines. _Energies_, _14_(20), 6635.  

<<<<<<< HEAD
[2] Sarkar, S., Chen, L., Fitzgerald, B., & Basu, B. (2020). Multi-resolution wavelet pitch controller for spar-type floating offshore wind turbines including wave-current interactions. _Journal of Sound and Vibration_, _470_, 115170.  

[3] Sarkar, S. (2020). Individual blade pitch control strategies for spar-type floating offshore wind turbines. _Trinity College Dublin_.  

[4] Jonkman, J. M. (2007). _Dynamics modeling and loads analysis of an offshore floating wind turbine_. University of Colorado at Boulder.

[5] Ning, S. A. (2014). A simple solution method for the blade element momentum equations with guaranteed convergence. _Wind Energy_, _17_(9), 1327-1345.
=======
[2] Sarkar, S., Chen, L., Fitzgerald, B., & Basu, B. (2020). Multi-resolution wavelet pitch controller for spar-type floating offshore wind turbines including wave-current interactions. _Journal of Sound and Vibration_, _470_, 115170.
>>>>>>> 4aa4a9af
<|MERGE_RESOLUTION|>--- conflicted
+++ resolved
@@ -1,22 +1,19 @@
+# 1. Indroduction
+This package provides a MATLAB based simulation tool to analyse the dynamics of a spar-type floating offshore wind turbine using Kane's method. The model is set-up with the 5 MW OC3 Hywind Spar type FOWT. However, the codes are generic and will work for wind turbines with a different rating. For detail on the theory and derivation refer [1].
+The inputs are formatted as in [OpenFAST](https://github.com/OpenFAST/openfast). All structural and aerodynamic input data is read from OpenFAST input files. However, inputs related to the wind field, wave field and control systems are initialized separety as described in section 3.  
 
-
-
-# 1. Introduction
-This package provides a MATLAB-based simulation tool to analyse the dynamics of a spar-type floating offshore wind turbine using Kane's method. The model is set up with the 5 MW OC3 Hywind Spar type FOWT. However, the codes are generic and will work for wind turbines with different ratings. For detail on the theory and derivation refer to [1].
-The inputs are formatted as in [OpenFAST](https://github.com/OpenFAST/openfast). All structural and aerodynamic input data is read from OpenFAST input files. However, inputs related to the wind field, wave field and control systems are initialized separately as described in section 3.  
-
-The mooring cables can be modelled using the [MoorDyn](https://www.nrel.gov/wind/nwtc/moordyn.html) or the [OpenMoor](https://github.com/chen-lin/openmoor) program. When using [OpenMoor](https://github.com/chen-lin/openmoor) the users have the additional capability of modelling wave-current interaction. For details on the theory of wave-current interaction refer to [2].
+The mooring cables can be modelled using the [MoorDyn](https://www.nrel.gov/wind/nwtc/moordyn.html) or the [OpenMoor](https://github.com/chen-lin/openmoor) program. When using [OpenMoor](https://github.com/chen-lin/openmoor) the users have the additional capability of modelling wave-current interaction. For details on the theory of wave-current interaction refer [2].
 # 2. How to use
 Three steps to run the code. 
 ## Step 1 - Create wind field using `TurbSim`
-Use NREL's [TurbSim](https://www.nrel.gov/wind/nwtc/turbsim.html) tool to generate the desired 3D wind field. Please ensure that the rotor-swept area is entirely enclosed. Once generated, place the `*.sum` and `*.wnd` files in the `Wind_Dataset` folder. 
+Use NREL's [TurbSim](https://www.nrel.gov/wind/nwtc/turbsim.html) tool to generate the desired 3D wind field. Please ensure that the rotor swept area is entirely enclosed. Once generated, place the `*.sum` and `*.wnd` files in the `Wind_Dataset` folder. 
 
-## Step 2 - Create a wave field using the `CreateWaveDataset.m` script
-In the folder `Wave_Dataset` find the MATLAB script `CreateWaveDataset.m`.  Use the script to create **regular wave** (sinusoidal wave) field or use the **PiersonMoskowitz** or **JONSWAP** spectrum. You can also include wave-current interaction in the generated wave field. For details on the wave-current interaction model refer to [2].
+## Step 2 - Create wave field using `CreateWaveDataset.m` script
+In the folder `Wave_Dataset` find the MATLAB script `CreateWaveDataset.m`.  Use the script to create **regular wave** (sinusoidal wave) field or use the **PiersonMoskowitz** or **JONSWAP** spectrum. You can also include wave-current interaction is the generate wave field. For details on the wave current interaction model refer [2].
 
-## Step 3 - Run the main simulation using the `OffshoreWindTurbine.m` script
-The MATLAB script `OffshoreWindTurbine.m` is used to run the simulations. The script is described briefly below.
-The code starts with some initial housekeeping.
+## Step 3 - Run the main simulation using `OffshoreWindTurbine.m` script
+The MATLAB script `OffshoreWindTurbine.m` is used to run the simulations. The script is described breifly below.
+The code starts with some initial house keeping.
 ```
 clc; clear -globals;
 clear SystemMatrices BaselineControllers;
@@ -43,14 +40,14 @@
 [ElastoDyn]          = ReadElastoDyn();
 [Servo]              = ServoDyn();
 ```
-Create the modal properties required for the dynamic analysis. Also, select the mooring cable model and select if wave loads are to be calculated or not.
+Create the modal propertise required for the dynamic analysis. Also, select the mooring cable model and select if wave loads are to be calculated or not.
 ```
 % Create tower and blade structures
 Twr = CreateTwr(Tower,ElastoDyn); Bld = CreateBld(ElastoDyn,Geometry,Blade); Platform = CreatePlatform();
 Platform.Mooring     = 1;    % 1 for Moordyn, 2 for OpenMoor
 Platform.WaveLoads   = 1;    % 1 to calculate wave load on spar using Morisson's equation, 0 to not.
 ```
-If wave loads are included, place the correct file name (name of the ``.mat`` file created using the `CreateWaveDataset.m` script in the below line
+If wave loads are include, place the correct file name (name of the ``.mat`` file created using the `CreateWaveDataset.m` script in the below line
 ```
     waveopt.wave_file = 'WaveHs3_Tp11_Dir90_NoCur0_Tf50';
 ```
@@ -66,7 +63,7 @@
 ```
 Next include the correct filename name of the TurbSim generated wind file in the argument of the `readBLgrid.m` function
 ```
-% Get the TurbSim-generated wind field and grid
+% Get the TurbSim generated wind field and grid
 [velocity, Wind.y, Wind.z, Wind.nz, Wind.ny, Wind.dz,...
           Wind.dy, Wind.dt, Wind.zHub, Wind.z1, Wind.SummVars] = readBLgrid('1ETMC');
 ```
@@ -74,11 +71,10 @@
 ```
 % [Wind.t_TurbSim, velocity] = SteadyWind(Wind.y, Wind.z, 11.4, 0.2);
 ```
-Turn on/off **Pitt and peters** correction for the skewed wake, and **Blade pitch control**. The default settings are given below. In the default setting the **blade pitch control** must all be turned on.
+Turn on/off **Pitt and peters** correction for skewed wake, and **Blade pitch control**. The default settings are given below. In the default setting the **blade pitch control** must all be turned on.
 ```
-WindNom.PittandPeters = true(0);  % Place 0 in the argument for FALSE or 1 for TRUE
-WindNom.PitchControl  = true(1);  % Place 0 in the argument for FALSE or 1 for TRUE
-WindNom.AeroElastic   = true(1);  % 1 to include aeroelastic effect in inplane direction, 0 to ignore 
+WindNom.PittandPeters = true(0);
+WindNom.PitchControl  = true(1);
 ```
 Next, select start time ``t0``, final time ``tf`` and time step ``deltat``
 ```
@@ -86,115 +82,80 @@
 tf  = 1;
 deltat = 0.0125;
 ```
-This concludes the set-up of the `OffshoreWindTurbine.m` script. The script runs using ``ODE 4`` RK $4^{th}$ order method and plots the results.
+This concludes the set-up of the `OffshoreWindTurbine.m` script. The scripts runs using ``ODE 4`` RK $4^{th}$ order method and plots the results.
 ## Step 4* - Build  `./src/NominalSystemMatrix_mex.mex64` 
 *This is an optional step. 
-This package uses MATLAB mex files to accelerate the simulation time. The `NominalSystemMatrix.m` function is identified as the bottleneck function. Therefore, it has been built into a mex (MATLAB executable) function. The mex function is already provided in the `src` folder.  It should work normally without the need for rebuilding it. However, in case your MATLAB version does not support the pre-build mex file follow the following steps
-1. In the `OffshoreWindTurbine.m` script change the final time `tf` to 0.1 sec.
-2. In the `SystemMatrices.m` function change the function call in line 109 from 
-``` 
-[IM_nom, f_nom, Controls] = NominalSystemMatrix_mex(q_Nom, Controls, ElastoDyn, Airfoils, Twr, Bld, Platform, WindNom, mooring_load, f_Morison);
- ```
-  to 
-  ```
-  [IM_nom, f_nom, Controls] = NominalSystemMatrix(q_Nom, Controls, ElastoDyn, Airfoils, Twr, Bld, Platform, WindNom, mooring_load, f_Morison);
-```
-3. Open the app **MATLAB Coder**.
-4. In the **MATLAB Coder** app select the `NominalSystemMatrix.m` function.
-5. In the next page, to autodefine the input arguments select the `OffshoreWindTurbine.m` script. Let the app run the `OffshoreWindTurbine.m` script and autodefine the inputs. 
-6. In the next page, generate the code and verify it.
-7. Finally, generate a `mex` file. The coder app with generate a `mex` file that's ready to be used. The file is called `NominalSystemMatrix_mex`. 
-8. Return to the `SystemMatrices.m` function and change line 109 back to 
-```
-[IM_nom, f_nom, Controls] = NominalSystemMatrix_mex(q_Nom, Controls, ElastoDyn, Airfoils, Twr, Bld, Platform, WindNom, mooring_load, f_Morison);
-```
-9. Note: `MATLAB Support for MinGW-w64 C/C++ Compiler` must be installed in your MATLAB.
+This package uses MATLAB mex files to accelerate the simulation time. The `NominalSystemMatrix.m` function is identified as the bottleneck function. Therefore, it has been build into a mex (MATLAB executable) function. The mex function is already provided in the `src` folder.  It should should work normally without the need for re-building it. However, in case your MATLAB version does not support the pre-build mex file follow the following steps
+1.  Move into the `src` folder.
+2. Type `mex NominalSystemMatrix.m` on the MATLAB command window.
+3. Note: `MATLAB Support for MinGW-w64 C/C++ Compiler` must be installed in your MATLAB.
 
 # Get in touch
-- 👋 Hi, I’m [Saptarshi Sarkar](https://www.chalmers.se/en/Staff/Pages/Saptarshi-Sarkar.aspx), a postdoctoral researcher at the Chalmers University of Technology, Göteborg, Sweden.
+- 👋 Hi, I’m [Saptarshi Sarkar](https://www.chalmers.se/en/Staff/Pages/Saptarshi-Sarkar.aspx), postdoctoral researcher at Chalmers University of Technology, Göteborg, Sweden.
 - 👀 I’m interested in renewable energy systems and football :soccer:.
-- :hammer: I’m currently working on the dynamics and control of wind turbines. This includes dynamics of onshore and offshore wind turbines and, structural vibration control. 
-- :raised_hands: :muscle: I’m looking to collaborate on topics related to the dynamics, control and reliability of renewable energy systems, mainly wind turbines and wave energy converters.
+- :hammer: I’m currently working on dynamics and control of wind turbines. This includes dynamics onshore and offshore wind turbines and, structural vibration control. 
+- :raised_hands: :muscle: I’m looking to collaborate on topics related to dynamics, control and reliability of renewable energy systems, mainly wind turbines and wave energy converters.
 -  :computer: Check out my  [Google Scholar](https://scholar.google.com/citations?user=3lJndhcAAAAJ&hl=en) profile or my [ORCiD](https://orcid.org/0000-0002-2111-2154) or my [ResearchGate](https://www.researchgate.net/profile/Saptarshi-Sarkar-5) profile. 
 - 📫 If my work interests you and you want to collaborate, reach me at [ssarkar@chalmers.se](mailto:ssarkar@chalmers.se).
 
-# 3. Brief description of the functions in `src`
-A brief description of the functions is provided here. The description is brief and often more detail is available as comments in the functions themselves.
+# 3. Breif description of the functions in `src` folder
+A breif description of the functions are provided here. The description is breif and often more detail is available as comments in the functions iteself.
 ## `AddedMass.m`
-Create the added mass matrix for the floating platform using the dimensions of the floating platform, later added to the inertia (mass) matrix at the platform DOFs. 
+
 ## `BaselineControllers.m`
-This is the MATLAB representation of the DISCON controller used in FAST. This function uses the same input parameters as the DISCON controller in FAST.
-## `BEMTMex.m`
-Evaluate the aerodynamic loads on the blades using the Blade Element Momentum theory using [Ning's](https://doi.org/10.1002/we.1636) method [5].
+
 ## `BladeModeShapes.m`
-Function to create the twisted mode shapes of the blades using the structural twist angle as the parameter. For a mathematical definition of the twisted mode shape refer to [1] and [3]. 
+
 ## `CaseOC3.xml`
-Input file for the [OpenMoor](https://github.com/chen-lin/openmoor) program used to model the mooring cables. 
-## `CheckInterpPoints.m`
-The wind speeds are interpolated on the blades. Therefore, the grid of the wind field created using `TurbSim` must encompass the point. This function checks whether the point on the blade lies within the grid.
+
 ## `Coordinate_systems.m`
-Create the inertial coordinate system and all other local coordinate systems required for the simulation.
-## `coprod.m`
-Multiply the position vector of a point of a turbine with a coordinate system.
+
 ## `CreateBld.m`
-Create blade structural properties for simulation.
+
 ## `CreatePlatform.m`
-Initiate hydrodynamic load parameters and the dimensions of the platform.
+
 ## `CreateTwr.m`
-Create tower structural properties for simulation.
+
 ## `current.dat`
-The x, y, z coordinates below MSL and corresponding current velocities in the x, y and z coordinates.
+
 ## `FASTTransMat.m`
-Equation (2-2) in reference [4].
-## `LiftDragCoeffInterp.m`
-Interpolate the lift and drag coefficient of the airfoils for any give angle of attack using linear interpolation.
+
 ## `InitializeInflowAngle.m`
-Initialize the inflow angles at all blade nodes. The step is required to help with the convergence at the first evaluation of the BEMT function.
+
 ## `moorapi.h`
-Headfile for the OpenMoor dll. Can also be downloaded from [OpenMoor](https://github.com/chen-lin/openmoor).
+
 ## `MoorApiwin64.dll`
-OpenMoor dll is loaded and called by MATLAB to estimate the mooring loads. This dll can also be downloaded from [OpenMoor](https://github.com/chen-lin/openmoor).
+
 ## `MoorDyn.dll`
-MoorDyn dll that is loaded and called by MATLAB to estimate the mooring loads. This dll can also be downloaded from [MoorDyn](https://www.nrel.gov/wind/nwtc/moordyn.html). 
+
 ## `MoorDyn.h`
-Headfile for the MoorDyn dll. Can also be downloaded from [MoorDyn](https://www.nrel.gov/wind/nwtc/moordyn.html). 
+
 ## `Morisons.m`
-Function to evaluate the wave loads on the floating platform using Morison's equations.
+
 ## `NominalSystemMatrix_mex.mexw64`
-Nominal System Matrices mex function. Mex function is used to speed up execution.
+
 ## `ode4.m`
-Runge-Kutta fourth-order method for numerical integration. This is the main function that performs the time integration.
+
 ## `ReadElastoDyn.m`
-Function to read the `./5MW_Baseline/NRELOffshrBsline5MW_OC3Hywind_ElastoDyn.dat` file.
+
 ## `ReadWindTurbineAeroData.m`
-Function to read the blade aerodynamic properties from the `./5MW_Baseline/AeroData` folder.
+
 ## `ReadWindTurbineStructuralData.m`
-Read the blade's and tower's structural data from the `./5MW_Baseline/NRELOffshrBsline5MW_Blade.dat` and the `./5MW_Baseline/NRELOffshrBsline5MW_OC3Hywind_ElastoDyn_Tower.dat` respectively.
+
 ## `Results.m`
-Function to evaluate the response time histories from the integrated state vector.
+
 ## `RHS.m`
-Stores the right hand side of the equation $\dot{q} = f(t, q, \dot{q}, u)$
+
 ## `ServoDyn.m`
-Function to initialize all control parameters. This function is used instead for the `...ServoDyn.dat` file used in FAST\OpenFAST.
+
 ## `SteadyWind.m`
-If you want to simulate the turbine for steady wind, this function creates a steady wind field. 
+
 ## `SystemMatrices.m`
-By adding together the Nominal System Matrix, the loads and the control inputs, this function evaluates the final system matrices i.e., the $\mathbf{M}(\mathbf{q}, t)$ and $\mathbf{f}(\mathbf{\dot{q}}, \mathbf{q}, t)$ matrices in equation 11 of reference [1].
+
 ## `Transform1.m`, `Transform2.m` and `Transform2.m`
-These three functions provide three different options for applying coordinate transformations based on the dimensions of the matrices. The comments provided in the matrices will make it clear. 
 
-_Like any set of codes, even after thorough verification, bugs may exist. If not bugs, may be possible room for improvement. In case you spot any, please don't hesitate to reach out_.
+_Please don't hesitate to reach out with bugs or typos in the code_.
 # References
 [1] Sarkar, S., & Fitzgerald, B. (2021). Use of kane’s method for multi-body dynamic modelling and control of spar-type floating offshore wind turbines. _Energies_, _14_(20), 6635.  
 
-<<<<<<< HEAD
-[2] Sarkar, S., Chen, L., Fitzgerald, B., & Basu, B. (2020). Multi-resolution wavelet pitch controller for spar-type floating offshore wind turbines including wave-current interactions. _Journal of Sound and Vibration_, _470_, 115170.  
-
-[3] Sarkar, S. (2020). Individual blade pitch control strategies for spar-type floating offshore wind turbines. _Trinity College Dublin_.  
-
-[4] Jonkman, J. M. (2007). _Dynamics modeling and loads analysis of an offshore floating wind turbine_. University of Colorado at Boulder.
-
-[5] Ning, S. A. (2014). A simple solution method for the blade element momentum equations with guaranteed convergence. _Wind Energy_, _17_(9), 1327-1345.
-=======
-[2] Sarkar, S., Chen, L., Fitzgerald, B., & Basu, B. (2020). Multi-resolution wavelet pitch controller for spar-type floating offshore wind turbines including wave-current interactions. _Journal of Sound and Vibration_, _470_, 115170.
->>>>>>> 4aa4a9af
+[2] Sarkar, S., Chen, L., Fitzgerald, B., & Basu, B. (2020). Multi-resolution wavelet pitch controller for spar-type floating offshore wind turbines including wave-current interactions. _Journal of Sound and Vibration_, _470_, 115170.